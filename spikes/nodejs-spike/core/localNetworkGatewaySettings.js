--- conflicted
+++ resolved
@@ -60,17 +60,9 @@
     return v.merge(merged, defaults);
 };
 
-<<<<<<< HEAD
 function transform({ settings, buildingBlockSettings, defaultSettings }) {
-    if (_.isPlainObject(settings)) {
-        settings = [settings];
-=======
-exports.validations = localNetworkGatewayValidations;
-exports.merge = merge;
-exports.transform = function ({ settings, buildingBlockSettings, defaultSettings }) {
     if (!_.isPlainObject(settings)) {
         throw new Error('settings must be an object');
->>>>>>> 066444c0
     }
 
     let buildingBlockErrors = v.validate({
@@ -101,14 +93,9 @@
         throw new Error(JSON.stringify(errors));
     }
 
-<<<<<<< HEAD
-    results = _.map(results, (setting) => {
-        return transformSettings(setting);
-    });
+    results = transformSettings(results);
 
-    return {
-        localNetworkGateways: results
-    };
+    return results;
 }
 
 let transformSettings = (settings) => {
@@ -136,9 +123,3 @@
 exports.validations = localNetworkGatewayValidations;
 exports.merge = merge;
 exports.transform = transform;
-=======
-    results = transform(results);
-
-    return results;
-};
->>>>>>> 066444c0
