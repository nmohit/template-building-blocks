--- conflicted
+++ resolved
@@ -79,44 +79,6 @@
             parameterName: 'loadBalancerSettings',
             template: _.join([baseUri, 'buildingBlocks/loadBalancers/loadBalancers.json'], '/')
         },
-<<<<<<< HEAD
-        parameterName: 'loadBalancerSettings',
-        template: 'https://raw.githubusercontent.com/mspnp/template-building-blocks/andrew/spikes/spikes/nodejs-spike/templates/buildingBlocks/loadBalancers/loadBalancers.json'
-    },
-    nsg: {
-        process: require(path.resolve('./core', 'networkSecurityGroupSettings.js')).process,
-        parameterName: 'networkSecurityGroupSettings',
-        template: 'https://raw.githubusercontent.com/mspnp/template-building-blocks/andrew/spikes/spikes/nodejs-spike/templates/buildingBlocks/networkSecurityGroups/networkSecurityGroups.json'
-    },
-    'route-table': {
-        process: require(path.resolve('./core', 'routeTableSettings.js')).process,
-        parameterName: 'routeTableSettings',
-        template: 'https://raw.githubusercontent.com/mspnp/template-building-blocks/andrew/spikes/spikes/nodejs-spike/templates/buildingBlocks/routeTables/routeTables.json'
-    },
-    'vm-extension': {
-        process: ({settings, buildingBlockSettings}) => {
-            let process = require(path.resolve('./core', 'virtualMachineExtensionsSettings.js')).process;
-            return process(settings, buildingBlockSettings);
-        },
-        parameterName: 'virtualMachinesExtensionSettings',
-        template: 'https://raw.githubusercontent.com/mspnp/template-building-blocks/andrew/spikes/spikes/nodejs-spike/templates/buildingBlocks/virtualMachineExtensions/virtualMachineExtensions.json'
-    },
-    vnet: {
-        process: require(path.resolve('./core', 'virtualNetworkSettings.js')).process,
-        parameterName: 'virtualNetworkSettings',
-        template: 'https://raw.githubusercontent.com/mspnp/template-building-blocks/andrew/spikes/spikes/nodejs-spike/templates/buildingBlocks/virtualNetworks/virtualNetworks.json'
-    },
-    'vnet-gateway': {
-        process: require(path.resolve('./core', 'virtualNetworkGatewaySettings.js')).process,
-        parameterName: 'virtualNetworkGatewaySettings',
-        template: 'https://raw.githubusercontent.com/mspnp/template-building-blocks/andrew/spikes/spikes/nodejs-spike/templates/buildingBlocks/virtualNetworkGateways/virtualNetworkGateways.json'
-    },
-    'vpn-connection': {
-        process: require(path.resolve('./core', 'connectionSettings.js')).process,
-        parameterName: 'connectionSettings',
-        template: 'https://raw.githubusercontent.com/mspnp/template-building-blocks/andrew/spikes/spikes/nodejs-spike/templates/buildingBlocks/connections/connections.json'
-    }
-=======
         nsg: {
             process: require(path.resolve('./core', 'networkSecurityGroupSettings.js')).transform,
             parameterName: 'networkSecurityGroupSettings',
@@ -151,7 +113,6 @@
             template: _.join([baseUri, 'buildingBlocks/connections/connections.json'], '/')
         }
     };
->>>>>>> f0f293f9
 };
 
 let createTemplateParameters = ({parameters}) => {
